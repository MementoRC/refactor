--- conflicted
+++ resolved
@@ -2,10 +2,7 @@
 
 import ast
 import textwrap
-<<<<<<< HEAD
 from dataclasses import dataclass
-=======
->>>>>>> ee4f10ff
 from pathlib import Path
 from typing import Iterator, cast
 
@@ -13,13 +10,9 @@
 from refactor.ast import DEFAULT_ENCODING
 
 from refactor import Session, common
-<<<<<<< HEAD
+from refactor.common import clone
 from refactor.actions import Erase, InvalidActionError, InsertAfter, Replace, InsertBefore, LazyInsertAfter, \
     LazyInsertBefore
-=======
-from refactor.actions import Erase, InvalidActionError, InsertAfter, Replace, InsertBefore
-from refactor.common import clone
->>>>>>> ee4f10ff
 from refactor.context import Context
 from refactor.core import Rule
 
@@ -58,7 +51,6 @@
 INVALID_ERASES_TREE = ast.parse(INVALID_ERASES)
 
 
-<<<<<<< HEAD
 @dataclass
 class BuildInsertAfterBottom(LazyInsertAfter):
     separator: bool
@@ -68,151 +60,6 @@
         return await_st
 
 
-class TestInsertAfterBottom(Rule):
-    INPUT_SOURCE = """
-        try:
-            base_tree = get_tree(base_file, module_name)
-            first_tree = get_tree(first_tree, module_name)
-            second_tree = get_tree(second_tree, module_name)
-            third_tree = get_tree(third_tree, module_name)
-        except (SyntaxError, FileNotFoundError):
-            continue"""
-
-    EXPECTED_SOURCE = """
-        try:
-            base_tree = get_tree(base_file, module_name)
-        except (SyntaxError, FileNotFoundError):
-            continue
-        await async_test()"""
-
-    def match(self, node: ast.AST) -> Iterator[InsertAfter]:
-        assert isinstance(node, ast.Try)
-        assert len(node.body) >= 2
-
-        await_st = ast.parse("await async_test()")
-        yield InsertAfter(node, cast(ast.stmt, await_st))
-        new_try = common.clone(node)
-        new_try.body = [node.body[0]]
-        yield Replace(node, cast(ast.AST, new_try))
-
-
-class TestInsertAfterBottomWithBuild(Rule):
-    INPUT_SOURCE = """
-        try:
-            base_tree = get_tree(base_file, module_name)
-            first_tree = get_tree(first_tree, module_name)
-            second_tree = get_tree(second_tree, module_name)
-            third_tree = get_tree(third_tree, module_name)
-        except (SyntaxError, FileNotFoundError):
-            continue"""
-
-    EXPECTED_SOURCE = """
-        try:
-            base_tree = get_tree(base_file, module_name)
-        except (SyntaxError, FileNotFoundError):
-            continue
-        await async_test()"""
-
-    def match(self, node: ast.AST) -> Iterator[InsertAfter]:
-        assert isinstance(node, ast.Try)
-        assert len(node.body) >= 2
-
-        yield BuildInsertAfterBottom(node, separator=False)
-        new_try = common.clone(node)
-        new_try.body = [node.body[0]]
-        yield Replace(node, cast(ast.AST, new_try))
-
-
-class TestInsertAfterBottomWithSeparator(Rule):
-    INPUT_SOURCE = """
-        try:
-            base_tree = get_tree(base_file, module_name)
-            first_tree = get_tree(first_tree, module_name)
-            second_tree = get_tree(second_tree, module_name)
-            third_tree = get_tree(third_tree, module_name)
-        except (SyntaxError, FileNotFoundError):
-            continue"""
-
-    EXPECTED_SOURCE = """
-        try:
-            base_tree = get_tree(base_file, module_name)
-        except (SyntaxError, FileNotFoundError):
-            continue
-
-        await async_test()"""
-
-    def match(self, node: ast.AST) -> Iterator[InsertAfter]:
-        assert isinstance(node, ast.Try)
-        assert len(node.body) >= 2
-
-        await_st = ast.parse("await async_test()")
-        yield InsertAfter(node, cast(ast.stmt, await_st), separator=True)
-        new_try = common.clone(node)
-        new_try.body = [node.body[0]]
-        yield Replace(node, cast(ast.AST, new_try))
-
-
-class TestInsertAfterBottomWithSeparatorWithBuild(Rule):
-    INPUT_SOURCE = """
-        try:
-            base_tree = get_tree(base_file, module_name)
-            first_tree = get_tree(first_tree, module_name)
-            second_tree = get_tree(second_tree, module_name)
-            third_tree = get_tree(third_tree, module_name)
-        except (SyntaxError, FileNotFoundError):
-            continue"""
-
-    EXPECTED_SOURCE = """
-        try:
-            base_tree = get_tree(base_file, module_name)
-        except (SyntaxError, FileNotFoundError):
-            continue
-
-        await async_test()"""
-
-    def match(self, node: ast.AST) -> Iterator[InsertAfter]:
-        assert isinstance(node, ast.Try)
-        assert len(node.body) >= 2
-
-        yield BuildInsertAfterBottom(node, separator=True)
-        new_try = common.clone(node)
-        new_try.body = [node.body[0]]
-        yield Replace(node, cast(ast.AST, new_try))
-
-
-class TestInsertBeforeTop(Rule):
-    INPUT_SOURCE = """
-        try:
-            base_tree = get_tree(base_file, module_name)
-            first_tree = get_tree(first_tree, module_name)
-            second_tree = get_tree(second_tree, module_name)
-            third_tree = get_tree(third_tree, module_name)
-        except (SyntaxError, FileNotFoundError):
-            continue"""
-
-    EXPECTED_SOURCE = """
-        await async_test()
-        try:
-            base_tree = get_tree(base_file, module_name)
-        except (SyntaxError, FileNotFoundError):
-            continue"""
-
-    def match(self, node: ast.AST) -> Iterator[InsertBefore]:
-        assert isinstance(node, ast.Try)
-        assert len(node.body) >= 2
-
-        await_st = ast.parse("await async_test()")
-        yield InsertBefore(node, cast(ast.stmt, await_st))
-        new_try = common.clone(node)
-        new_try.body = [node.body[0]]
-        yield Replace(node, cast(ast.AST, new_try))
-
-
-class TestInsertBeforeTopWithDecorator(Rule):
-    INPUT_SOURCE = """
-        @decorate
-        def test():
-=======
 class TestInsertBeforeDecoratedFunction(Rule):
     INPUT_SOURCE = """
         @decorate
@@ -263,38 +110,154 @@
 
 class TestInsertAfterBottom(Rule):
     INPUT_SOURCE = """
-        def undecorated():
-            test_this()"""
-
-    EXPECTED_SOURCE = """
-        async def undecorated():
-            test_this()
+        try:
+            base_tree = get_tree(base_file, module_name)
+            first_tree = get_tree(first_tree, module_name)
+            second_tree = get_tree(second_tree, module_name)
+            third_tree = get_tree(third_tree, module_name)
+        except (SyntaxError, FileNotFoundError):
+            continue"""
+
+    EXPECTED_SOURCE = """
+        try:
+            base_tree = get_tree(base_file, module_name)
+        except (SyntaxError, FileNotFoundError):
+            continue
         await async_test()"""
 
     def match(self, node: ast.AST) -> Iterator[InsertAfter]:
-        assert isinstance(node, ast.FunctionDef)
+        assert isinstance(node, ast.Try)
+        assert len(node.body) >= 2
 
         await_st = ast.parse("await async_test()")
         yield InsertAfter(node, cast(ast.stmt, await_st))
-        new_node = clone(node)
-        new_node.__class__ = ast.AsyncFunctionDef
-        yield Replace(node, new_node)
+        new_try = common.clone(node)
+        new_try.body = [node.body[0]]
+        yield Replace(node, cast(ast.AST, new_try))
+
+
+class TestInsertAfterBottomWithBuild(Rule):
+    INPUT_SOURCE = """
+        try:
+            base_tree = get_tree(base_file, module_name)
+            first_tree = get_tree(first_tree, module_name)
+            second_tree = get_tree(second_tree, module_name)
+            third_tree = get_tree(third_tree, module_name)
+        except (SyntaxError, FileNotFoundError):
+            continue"""
+
+    EXPECTED_SOURCE = """
+        try:
+            base_tree = get_tree(base_file, module_name)
+        except (SyntaxError, FileNotFoundError):
+            continue
+        await async_test()"""
+
+    def match(self, node: ast.AST) -> Iterator[InsertAfter]:
+        assert isinstance(node, ast.Try)
+        assert len(node.body) >= 2
+
+        yield BuildInsertAfterBottom(node, separator=False)
+        new_try = common.clone(node)
+        new_try.body = [node.body[0]]
+        yield Replace(node, cast(ast.AST, new_try))
+
+
+class TestInsertAfterBottomWithSeparator(Rule):
+    INPUT_SOURCE = """
+        try:
+            base_tree = get_tree(base_file, module_name)
+            first_tree = get_tree(first_tree, module_name)
+            second_tree = get_tree(second_tree, module_name)
+            third_tree = get_tree(third_tree, module_name)
+        except (SyntaxError, FileNotFoundError):
+            continue"""
+
+    EXPECTED_SOURCE = """
+        try:
+            base_tree = get_tree(base_file, module_name)
+        except (SyntaxError, FileNotFoundError):
+            continue
+
+        await async_test()"""
+
+    def match(self, node: ast.AST) -> Iterator[InsertAfter]:
+        assert isinstance(node, ast.Try)
+        assert len(node.body) >= 2
+
+        await_st = ast.parse("await async_test()")
+        yield InsertAfter(node, cast(ast.stmt, await_st), separator=True)
+        new_try = common.clone(node)
+        new_try.body = [node.body[0]]
+        yield Replace(node, cast(ast.AST, new_try))
+
+
+class TestInsertAfterBottomWithSeparatorWithBuild(Rule):
+    INPUT_SOURCE = """
+        try:
+            base_tree = get_tree(base_file, module_name)
+            first_tree = get_tree(first_tree, module_name)
+            second_tree = get_tree(second_tree, module_name)
+            third_tree = get_tree(third_tree, module_name)
+        except (SyntaxError, FileNotFoundError):
+            continue"""
+
+    EXPECTED_SOURCE = """
+        try:
+            base_tree = get_tree(base_file, module_name)
+        except (SyntaxError, FileNotFoundError):
+            continue
+
+        await async_test()"""
+
+    def match(self, node: ast.AST) -> Iterator[InsertAfter]:
+        assert isinstance(node, ast.Try)
+        assert len(node.body) >= 2
+
+        yield BuildInsertAfterBottom(node, separator=True)
+        new_try = common.clone(node)
+        new_try.body = [node.body[0]]
+        yield Replace(node, cast(ast.AST, new_try))
 
 
 class TestInsertBeforeTop(Rule):
     INPUT_SOURCE = """
-        def undecorated():
->>>>>>> ee4f10ff
-            test_this()"""
+        try:
+            base_tree = get_tree(base_file, module_name)
+            first_tree = get_tree(first_tree, module_name)
+            second_tree = get_tree(second_tree, module_name)
+            third_tree = get_tree(third_tree, module_name)
+        except (SyntaxError, FileNotFoundError):
+            continue"""
 
     EXPECTED_SOURCE = """
         await async_test()
-<<<<<<< HEAD
+        try:
+            base_tree = get_tree(base_file, module_name)
+        except (SyntaxError, FileNotFoundError):
+            continue"""
+
+    def match(self, node: ast.AST) -> Iterator[InsertBefore]:
+        assert isinstance(node, ast.Try)
+        assert len(node.body) >= 2
+
+        await_st = ast.parse("await async_test()")
+        yield InsertBefore(node, cast(ast.stmt, await_st))
+        new_try = common.clone(node)
+        new_try.body = [node.body[0]]
+        yield Replace(node, cast(ast.AST, new_try))
+
+
+class TestInsertBeforeTopWithDecorator(Rule):
+    INPUT_SOURCE = """
         @decorate
         def test():
-=======
-        async def undecorated():
->>>>>>> ee4f10ff
+            test_this()"""
+
+    EXPECTED_SOURCE = """
+        await async_test()
+        @decorate
+        def test():
             test_this()"""
 
     def match(self, node: ast.AST) -> Iterator[InsertBefore]:
@@ -302,7 +265,6 @@
 
         await_st = ast.parse("await async_test()")
         yield InsertBefore(node, cast(ast.stmt, await_st))
-<<<<<<< HEAD
         new_try = common.clone(node)
         new_try.body = [node.body[0]]
         yield Replace(node, cast(ast.AST, new_try))
@@ -335,11 +297,6 @@
         new_try = common.clone(node)
         new_try.body = [node.body[0]]
         yield Replace(node, cast(ast.AST, new_try))
-=======
-        new_node = clone(node)
-        new_node.__class__ = ast.AsyncFunctionDef
-        yield Replace(node, new_node)
->>>>>>> ee4f10ff
 
 
 class TestInsertAfter(Rule):
@@ -726,7 +683,8 @@
 @pytest.mark.parametrize(
     "rule",
     [
-<<<<<<< HEAD
+        TestInsertBeforeDecoratedFunction,
+        TestInsertBeforeMultipleDecorators,
         TestInsertAfterBottom,
         TestInsertAfterBottomWithBuild,
         TestInsertAfterBottomWithSeparator,
@@ -734,12 +692,6 @@
         TestInsertBeforeTop,
         TestInsertBeforeTopWithDecorator,
         TestInsertBeforeTopWithSeparator,
-=======
-        TestInsertBeforeDecoratedFunction,
-        TestInsertBeforeMultipleDecorators,
-        TestInsertAfterBottom,
-        TestInsertBeforeTop,
->>>>>>> ee4f10ff
         TestInsertAfter,
         TestInsertBefore,
         TestInsertAfterThenBefore,
