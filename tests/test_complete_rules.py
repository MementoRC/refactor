from __future__ import annotations

import ast
import textwrap
import typing
from collections.abc import Iterator, Sequence
from copy import deepcopy
from dataclasses import dataclass
from pathlib import Path

import pytest

from refactor import BaseAction, Rule, Session, common, context
from refactor.actions import (
    Erase,
    EraseOrReplace,
    InsertAfter,
    LazyInsertAfter,
    LazyReplace,
    Replace,
)
from refactor.ast import DEFAULT_ENCODING
from refactor.context import Representative, Scope, ScopeType


class ReplaceNexts(Rule):
    INPUT_SOURCE = """
    def solution(Nexter: inputs):
        # blahblah some code here and there
        n = inputs.next_int()
        sub_process(inputs)
        st = inputs.next_str()
        sub_process(st)
    """

    EXPECTED_SOURCE = """
    def solution(Nexter: inputs):
        # blahblah some code here and there
        n = int(input())
        sub_process(inputs)
        st = str(input())
        sub_process(st)
    """

    def match(self, node):
        # We need a call
        assert isinstance(node, ast.Call)

        # on an attribute (inputs.xxx)
        assert isinstance(node.func, ast.Attribute)

        # where the name for attribute is `inputs`
        assert isinstance(node.func.value, ast.Name)
        assert node.func.value.id == "inputs"

        target_func_name = node.func.attr.removeprefix("next_")

        # make a call to target_func_name (e.g int) with input()
        target_func = ast.Call(
            ast.Name(target_func_name),
            args=[
                ast.Call(ast.Name("input"), args=[], keywords=[]),
            ],
            keywords=[],
        )
        return Replace(node, target_func)


class ReplacePlaceholders(Rule):
    INPUT_SOURCE = """
    def test():
        print(placeholder)
        print( # complicated
            placeholder
        )
        if placeholder is placeholder or placeholder > 32:
            print(3  + placeholder)
    """

    EXPECTED_SOURCE = """
    def test():
        print(42)
        print( # complicated
            42
        )
        if 42 is 42 or 42 > 32:
            print(3  + 42)
    """

    def match(self, node):
        assert isinstance(node, ast.Name)
        assert node.id == "placeholder"

        replacement = ast.Constant(42)
        return Replace(node, replacement)


class PropagateConstants(Rule):
    INPUT_SOURCE = """
    a = 1

    def main(d = 5):
        b = 4
        c = a + b
        e = 3
        e = 4
        return c + (b * 3) + d + e

    class T:
        b = 2
        print(a + b + c)

        def foo():
            c = 3
            print(a + b + c + d)
    """

    EXPECTED_SOURCE = """
    a = 1

    def main(d = 5):
        b = 4
        c = a + 4
        e = 3
        e = 4
        return c + (4 * 3) + d + e

    class T:
        b = 2
        print(a + 2 + c)

        def foo():
            c = 3
            print(a + b + 3 + d)
    """

    context_providers = (Scope,)

    def match(self, node):
        assert isinstance(node, ast.Name)
        assert isinstance(node.ctx, ast.Load)

        current_scope = self.context["scope"].resolve(node)
        assert current_scope.defines(node.id)

        definitions = current_scope.definitions[node.id]

        assert len(definitions) == 1
        assert isinstance(definition := definitions[0], ast.Assign)
        assert isinstance(value := definition.value, ast.Constant)

        return Replace(node, value)


class ImportFinder(Representative):
    def collect(self, name, scope):
        import_statents = [
            node
            for node in ast.walk(self.context.tree)
            if isinstance(node, ast.ImportFrom)
            if node.module == name
            if scope.can_reach(self.context["scope"].resolve(node))
        ]

        names = {}
        for import_statement in import_statents:
            for alias in import_statement.names:
                names[alias.name] = import_statement

        return names


@dataclass
class AddNewImport(LazyInsertAfter):
    module: str
    names: list[str]

    def build(self):
        return ast.ImportFrom(
            level=0,
            module=self.module,
            names=[ast.alias(name) for name in self.names],
        )


@dataclass
class ModifyExistingImport(LazyReplace):
    name: str

    def build(self):
        new_node = self.branch()
        new_node.names.append(ast.alias(self.name))
        return new_node


class TypingAutoImporter(Rule):
    INPUT_SOURCE = """
    import lol
    from something import another

    def foo(items: List[Optional[str]]) -> Dict[str, List[Tuple[int, ...]]]:
        class Something:
            no: Iterable[int]

            def bar(self, context: Dict[str, int]) -> List[int]:
                print(1)
    """

    EXPECTED_SOURCE = """
    import lol
    from something import another
    from typing import Dict, List, Iterable, Optional, Tuple

    def foo(items: List[Optional[str]]) -> Dict[str, List[Tuple[int, ...]]]:
        class Something:
            no: Iterable[int]

            def bar(self, context: Dict[str, int]) -> List[int]:
                print(1)
    """

    context_providers = (ImportFinder, context.Scope)

    def find_last_import(self, tree):
        assert isinstance(tree, ast.Module)
        for index, node in enumerate(tree.body, -1):
            if isinstance(node, ast.Expr) and isinstance(node.value, ast.Constant):
                continue
            elif isinstance(node, (ast.Import, ast.ImportFrom)):
                continue
            else:
                break

        return tree.body[index]

    def match(self, node):
        assert isinstance(node, ast.Name)
        assert isinstance(node.ctx, ast.Load)
        assert node.id in typing.__all__
        assert not node.id.startswith("__")

        scope = self.context["scope"].resolve(node)
        typing_imports = self.context["import_finder"].collect("typing", scope=scope)

        if len(typing_imports) == 0:
            last_import = self.find_last_import(self.context.tree)
            return AddNewImport(last_import, "typing", [node.id])

        assert len(typing_imports) >= 1
        assert node.id not in typing_imports

        closest_import = common.find_closest(node, *typing_imports.values())
        return ModifyExistingImport(closest_import, node.id)


class AsyncifierAction(LazyReplace):
    def build(self):
        new_node = self.branch()
        new_node.__class__ = ast.AsyncFunctionDef
        return new_node


class MakeFunctionAsync(Rule):
    INPUT_SOURCE = """
    def something():
        a += .1
        '''you know
            this is custom
                literal
        '''
        print(we,
            preserve,
                everything
        )
        return (
            right + "?")
    """

    EXPECTED_SOURCE = """
    async def something():
        a += .1
        '''you know
            this is custom
                literal
        '''
        print(we,
            preserve,
                everything
        )
        return (
            right + "?")
    """

    def match(self, node):
        assert isinstance(node, ast.FunctionDef)
        return AsyncifierAction(node)


<<<<<<< HEAD
class AwaitifierAction(LazyReplace):
    def build(self):
        if isinstance(self.node, ast.Expr):
            self.node.value = ast.Await(self.node.value)
            return self.node
        if isinstance(self.node, ast.Call):
            new_node = ast.Await(self.node)
            return new_node


class MakeCallAwait(Rule):
    INPUT_SOURCE = """
    def somefunc():
        call(
            arg0,
             arg1) # Intentional mis-alignment
    """

    EXPECTED_SOURCE = """
    def somefunc():
        await call(
            arg0,
             arg1) # Intentional mis-alignment
    """

    def match(self, node):
        assert isinstance(node, ast.Expr)
        assert isinstance(node.value, ast.Call)
        return AwaitifierAction(node)
=======
class MakeFunctionAsyncWithDecorators(Rule):
    INPUT_SOURCE = """
    @deco0
    @deco1(arg0,
           arg1)
    def something():
        a += .1
        '''you know
            this is custom
                literal
        '''
        print(we,
            preserve,
                everything
        )
        return (
            right + "?")
    """

    EXPECTED_SOURCE = """
    @deco0
    @deco1(arg0,
           arg1)
    async def something():
        a += .1
        '''you know
            this is custom
                literal
        '''
        print(we,
            preserve,
                everything
        )
        return (
            right + "?")
    """

    def match(self, node):
        assert isinstance(node, ast.FunctionDef)
        return AsyncifierAction(node)
>>>>>>> ea79bc29


class OnlyKeywordArgumentDefaultNotSetCheckRule(Rule):
    context_providers = (context.Scope,)

    INPUT_SOURCE = """
        class Klass:
            def method(self, *, a):
                print()

            lambda self, *, a: print

        """

    EXPECTED_SOURCE = """
        class Klass:
            def method(self, *, a=None):
                print()

            lambda self, *, a=None: print

        """

    def match(self, node: ast.AST) -> BaseAction | None:
        assert isinstance(node, (ast.FunctionDef, ast.Lambda))
        assert any(kw_default is None for kw_default in node.args.kw_defaults)

        if isinstance(node, ast.Lambda) and not (
                isinstance(node.body, ast.Name) and isinstance(node.body.ctx, ast.Load)
        ):
            scope = self.context["scope"].resolve(node.body)
            scope.definitions.get(node.body.id, [])

        elif isinstance(node, ast.FunctionDef):
            for stmt in node.body:
                for identifier in ast.walk(stmt):
                    if not (
                            isinstance(identifier, ast.Name)
                            and isinstance(identifier.ctx, ast.Load)
                    ):
                        continue

                    scope = self.context["scope"].resolve(identifier)
                    while not scope.definitions.get(identifier.id, []):
                        scope = scope.parent
                        if scope is None:
                            break

        kw_defaults = []
        for kw_default in node.args.kw_defaults:
            if kw_default is None:
                kw_defaults.append(ast.Constant(value=None))
            else:
                kw_defaults.append(kw_default)

        target = deepcopy(node)
        target.args.kw_defaults = kw_defaults

        return Replace(node, target)


class InternalizeFunctions(Rule):
    INPUT_SOURCE = """
        __all__ = ["regular"]
        def regular():
            pass

        def foo():


            return easy_to_fool_me

        def               bar (                    ):
                return maybe_indented

        def        \
            maybe \
                (more):
                    return complicated

        if indented_1:
            if indented_2:
                def normal():
                    return normal

        @dataclass
        class Zebra:
            def does_not_matter():
                pass

        @deco
        async \
            def \
                async_function():
                    pass
        """

    EXPECTED_SOURCE = """
        __all__ = ["regular"]
        def regular():
            pass

        def _foo():


            return easy_to_fool_me

        def               _bar (                    ):
                return maybe_indented

        def        \
            _maybe \
                (more):
                    return complicated

        if indented_1:
            if indented_2:
                def _normal():
                    return normal

        @dataclass
        class _Zebra:
            def does_not_matter():
                pass

        @deco
        async \
            def \
                _async_function():
                    pass
        """

    def _get_public_functions(self) -> Sequence[str] | None:
        # __all__ generally contains only a list/tuple of strings
        # so it should be easy to infer.

        global_scope = self.context.scope.global_scope

        try:
            [raw_definition] = global_scope.get_definitions("__all__")
        except ValueError:
            return None

        assert isinstance(raw_definition, ast.Assign)

        try:
            return ast.literal_eval(raw_definition.value)
        except ValueError:
            return None

    def match(self, node: ast.AST) -> Replace:
        assert isinstance(node, (ast.FunctionDef, ast.ClassDef, ast.AsyncFunctionDef))
        assert not node.name.startswith("_")

        node_scope = self.context.scope.resolve(node)
        assert node_scope.scope_type is ScopeType.GLOBAL

        public_functions = self._get_public_functions()
        assert public_functions is not None
        assert node.name not in public_functions

        new_node = common.clone(node)
        new_node.name = "_" + node.name
        return Replace(node, new_node)


class RemoveDeadCode(Rule):
    INPUT_SOURCE = """
    CONSTANT_1 = True
    CONSTANT_2 = False
    CONSTANT_3 = 1
    CONSTANT_4 = 0
    CONSTANT_5 = uninferrable()
    CONSTANT_6 = False
    CONSTANT_6 += 0
    CONSTANT_7: bool = False
    if CONSTANT_1:
        pass
    if CONSTANT_2:
        pass
    if CONSTANT_3:
        pass
    if CONSTANT_4:
        pass
    if CONSTANT_5:
        pass
    def f():
        if CONSTANT_1:
            pass
    def f():
        if CONSTANT_1:
            if CONSTANT_2:
                if CONSTANT_3:
                    pass
    def f():
        if CONSTANT_1:
            pass
        if CONSTANT_2:
            pass
    def f3():
        if CONSTANT_2:
            pass
        return
    def f4():
        try:
            if CONSTANT_2:
                pass
        except Exception:
            z = 4
            if CONSTANT_2:
                pass
        finally:
            if CONSTANT_4:
                pass
    for function in f():
        if CONSTANT_5:
            pass
    else:
        if CONSTANT_2:
            pass
    for function in f():
        if CONSTANT_2:
            pass
        a = 1
    else:
        b = 2
        if CONSTANT_2:
            pass
    if CONSTANT_6:
        if CONSTANT_7:
            pass
    """

    EXPECTED_SOURCE = """
        CONSTANT_1 = True
        CONSTANT_2 = False
        CONSTANT_3 = 1
        CONSTANT_4 = 0
        CONSTANT_5 = uninferrable()
        CONSTANT_6 = False
        CONSTANT_6 += 0
        CONSTANT_7: bool = False
        if CONSTANT_1:
            pass
        if CONSTANT_3:
            pass
        if CONSTANT_5:
            pass
        def f():
            if CONSTANT_1:
                pass
        def f():
            if CONSTANT_1:
                pass
        def f():
            if CONSTANT_1:
                pass
        def f3():
            return
        def f4():
            try:
                pass
            except Exception:
                z = 4
            finally:
                pass
        for function in f():
            if CONSTANT_5:
                pass
        else:
            pass
        for function in f():
            a = 1
        else:
            b = 2
        if CONSTANT_6:
            pass
    """

    def match(self, node: ast.AST) -> EraseOrReplace | None:
        assert isinstance(node, ast.If)

        if isinstance(node.test, ast.Constant):
            static_condition = node.test.value
        elif isinstance(node.test, ast.Name):
            node_scope = self.context.scope.resolve(node)
            definitions = node_scope.get_definitions(node.test.id)
            assert len(definitions) == 1 and isinstance(
                definition := definitions[0], (ast.Assign, ast.AnnAssign)
            )
            assert isinstance(definition.value, ast.Constant)
            static_condition = definition.value
        else:
            return None

        assert not static_condition.value
        assert not node.orelse
        return EraseOrReplace(node)


class DownstreamAnalyzer(Representative):
    context_providers = (context.Scope,)

    def iter_dependents(
            self, name: str, source: ast.Import | ast.ImportFrom
    ) -> Iterator[ast.Name]:
        for node in ast.walk(self.context.tree):
            if (
                    isinstance(node, ast.Name)
                    and isinstance(node.ctx, ast.Load)
                    and node.id == name
            ):
                node_scope = self.context.scope.resolve(node)
                definitions = node_scope.get_definitions(name)
                if any(definition is source for definition in definitions):
                    yield node


class RenameImportAndDownstream(Rule):
    context_providers = (DownstreamAnalyzer,)

    INPUT_SOURCE = """
        import a

        a.do_something()

        for _ in a.iter():
            print(
                a
                        + 1
                           + 3
            )

        @a.series
        def f():
            import a

            class Z(a.Backport):
                meth = a.method

            return a.backport()

        a

        def multi():
            if A:
                if B:
                    import a
                else:
                    import a
            else:
                import a

            for _ in range(x):
                a.do_something()

            return a.dot()
        """

    EXPECTED_SOURCE = """
        import b

        b.do_something()

        for _ in b.iter():
            print(
                b
                        + 1
                           + 3
            )

        @b.series
        def f():
            import b

            class Z(b.Backport):
                meth = b.method

            return b.backport()

        b

        def multi():
            if A:
                if B:
                    import b
                else:
                    import b
            else:
                import b

            for _ in range(x):
                b.do_something()

            return b.dot()
        """

    def match(self, node: ast.AST) -> Iterator[Replace]:
        assert isinstance(node, (ast.Import, ast.ImportFrom))

        aliases = [alias for alias in node.names if alias.name == "a"]
        assert len(aliases) == 1

        [alias] = aliases
        for dependent in self.context.downstream_analyzer.iter_dependents(
                alias.asname or alias.name, node
        ):
            yield Replace(dependent, ast.Name("b", ast.Load()))

        replacement = common.clone(node)
        replacement.names[node.names.index(alias)].name = "b"
        yield Replace(node, replacement)


class AssertEncoder(Rule):
    INPUT_SOURCE = """
        print(hello)
        assert "aaaaaBBBBcccc", "len=1"
        print('''
        test🥰🥰🥰
        © ®© ®
        ''')
        assert "©© ®®copyrighted®® ©©©", "len=2"
        print(hello)
        if something:
            assert (
                "🥰 😎 😇 print\
                    🥰 😎 😇"
            ), "some emojisss"

            def ensure():
                assert "€urre€y of eu™", "len=3"

        print("refactor  🚀 🚀")
    """

    EXPECTED_SOURCE = """
        print(hello)
        assert decrypt('<aaaaaBBBBcccc>'), "len=1"
        print('''
        test🥰🥰🥰
        © ®© ®
        ''')
        assert decrypt('<©© ®®copyrighted®® ©©©>'), "len=2"
        print(hello)
        if something:
            assert (
                decrypt('<🥰 😎 😇 print                    🥰 😎 😇>')
            ), "some emojisss"

            def ensure():
                assert decrypt('<€urre€y of eu™>'), "len=3"

        print("refactor  🚀 🚀")
    """

    def match(self, node: ast.AST) -> Replace:
        assert isinstance(node, ast.Assert)
        assert isinstance(test := node.test, ast.Constant)
        assert isinstance(inner_text := test.value, str)

        encrypt_call = ast.Call(
            func=ast.Name("decrypt"),
            args=[ast.Constant(f"<{inner_text}>")],
            keywords=[],
        )
        return Replace(test, encrypt_call)


class Usages(Representative):
    context_providers = (Scope,)

    def find(self, name: str, needle: ast.AST) -> Iterator[ast.AST]:
        """Iterate all possible usage sites of ``name``."""
        for node in ast.walk(self.context.tree):
            if isinstance(node, ast.Name) and node.id == name:
                scope = self.context.scope.resolve(node)
                if needle in scope.get_definitions(name):
                    yield node


class PropagateAndDelete(Rule):
    context_providers = (Usages,)

    INPUT_SOURCE = """
        import ast
        import foo
        def traverse():
            import bar
            for node in ast.walk(ast.parse("1 + 2")):
                dump(node, bar.loads())

        def dump(node, loaded):
            import zoo
            zoo.check(loaded)
            print(ast.dump(node))

        def no():
            ast = 1
            print(ast)

        class T(ast.NodeTransformer):
            traverse()
    """

    EXPECTED_SOURCE = """
    def traverse():
        for node in __import__('ast').walk(__import__('ast').parse("1 + 2")):
            dump(node, __import__('bar').loads())

    def dump(node, loaded):
        __import__('zoo').check(loaded)
        print(__import__('ast').dump(node))

    def no():
        ast = 1
        print(ast)

    class T(__import__('ast').NodeTransformer):
        traverse()
    """

    def match(self, node: ast.AST) -> Iterator[BaseAction]:
        # Check if this is a single import with no alias.
        assert isinstance(node, ast.Import)
        assert len(node.names) == 1

        [name] = node.names
        assert name.asname is None

        # Replace each usage of this module with its own __import__() call.
        import_call = ast.Call(
            func=ast.Name("__import__"),
            args=[ast.Constant(name.name)],
            keywords=[],
        )
        for usage in self.context.usages.find(name.name, node):
            yield Replace(usage, import_call)

        # And finally remove the import itself
        yield Erase(node)


class FoldMyConstants(Rule):
    INPUT_SOURCE = """
    result = (
        1 * 2 + (5 + 3) # A very complex math equation
    ) + 8 # Don't forget the 8 here
    """

    EXPECTED_SOURCE = """
    result = 18 # Don't forget the 8 here
    """

    def match(self, node: ast.AST) -> Replace:
        # Look for an arithmetic addition or subtraction
        assert isinstance(node, ast.BinOp)
        assert isinstance(op := node.op, (ast.Add, ast.Sub, ast.Mult))

        # Where both left and right are constants
        assert isinstance(left := node.left, ast.Constant)
        assert isinstance(right := node.right, ast.Constant)

        # And then replace it with the result of the computation
        if isinstance(op, ast.Add):
            result = ast.Constant(left.value + right.value)
        elif isinstance(op, ast.Mult):
            result = ast.Constant(left.value * right.value)
        else:
            result = ast.Constant(left.value - right.value)
        return Replace(node, result)


class AtomicTryBlock(Rule):
    INPUT_SOURCE = """
    def generate_index(base_path, active_path):
        module_index = defaultdict(dict)
        for base_file in base_path.glob("**/*.py"):
            file_name = str(base_file.relative_to(base_path))
            active_file = active_path / file_name
            module_name = file_name.replace('/', '.').removesuffix('.py')
            if 'test.' in module_name or '.tests' in module_name or 'encoding' in module_name or 'idle_test' in module_name:
                continue

            try:
                base_tree = get_tree(base_file, module_name)
                active_tree = get_tree(active_file, module_name)
                third_tree = get_tree(third_tree, module_name)
            except (SyntaxError, FileNotFoundError):
                continue

            print('processing ', module_name)
            try:
                base_tree = get_tree(base_file, module_name)
                active_tree = get_tree(active_file, module_name)
            except (SyntaxError, FileNotFoundError):
                continue"""

    EXPECTED_SOURCE = """
    def generate_index(base_path, active_path):
        module_index = defaultdict(dict)
        for base_file in base_path.glob("**/*.py"):
            file_name = str(base_file.relative_to(base_path))
            active_file = active_path / file_name
            module_name = file_name.replace('/', '.').removesuffix('.py')
            if 'test.' in module_name or '.tests' in module_name or 'encoding' in module_name or 'idle_test' in module_name:
                continue

            try:
                base_tree = get_tree(base_file, module_name)
            except (SyntaxError, FileNotFoundError):
                continue
            try:
                active_tree = get_tree(active_file, module_name)
            except (SyntaxError, FileNotFoundError):
                continue
            try:
                third_tree = get_tree(third_tree, module_name)
            except (SyntaxError, FileNotFoundError):
                continue

            print('processing ', module_name)
            try:
                base_tree = get_tree(base_file, module_name)
            except (SyntaxError, FileNotFoundError):
                continue
            try:
                active_tree = get_tree(active_file, module_name)
            except (SyntaxError, FileNotFoundError):
                continue"""

    def match(self, node: ast.AST) -> Iterator[Replace | InsertAfter]:
        assert isinstance(node, ast.Try)
        assert len(node.body) >= 2

        new_trys = []
        for stmt in node.body:
            new_try = common.clone(node)
            new_try.body = [stmt]
            new_trys.append(new_try)

        first_try, *remaining_trys = new_trys
        yield Replace(node, first_try)
        for remaining_try in reversed(remaining_trys):
            yield InsertAfter(node, remaining_try)


class WrapInMultilineFstring(Rule):
    INPUT_SOURCE = '''
def f():
    return """
a
"""
'''
    EXPECTED_SOURCE = '''
def f():
    return F("""
a
""")
'''

    def match(self, node):
        assert isinstance(node, ast.Constant)

        # Prevent wrapping F-strings that are already wrapped in F()
        # Otherwise you get infinite F(F(F(F(...))))
        parent = self.context.ancestry.get_parent(node)
        assert not (isinstance(parent, ast.Call) and isinstance(parent.func, ast.Name) and parent.func.id == 'F')

        return Replace(node, ast.Call(func=ast.Name(id="F"), args=[node], keywords=[]))


@pytest.mark.parametrize(
    "rule",
    [
        #ReplaceNexts,
        #ReplacePlaceholders,
        #PropagateConstants,
        #TypingAutoImporter,
        #MakeFunctionAsync,
        #MakeCallAwait,
        #OnlyKeywordArgumentDefaultNotSetCheckRule,
        #InternalizeFunctions,
        #RemoveDeadCode,
        #RenameImportAndDownstream,
        #AssertEncoder,
        #PropagateAndDelete,
        #FoldMyConstants,
        #AtomicTryBlock,
        WrapInMultilineFstring,
    ],
)
def test_complete_rules(rule, tmp_path):
    session = Session([rule])

    source_code = textwrap.dedent(rule.INPUT_SOURCE)
    try:
        ast.parse(source_code)
    except SyntaxError:
        pytest.fail("Input source is not valid Python code")

    assert session.run(source_code) == textwrap.dedent(rule.EXPECTED_SOURCE)

    src_file_path = Path(tmp_path / rule.__name__.lower()).with_suffix(".py")
    src_file_path.write_text(source_code, encoding=DEFAULT_ENCODING)

    change = session.run_file(src_file_path)
    assert change is not None

    change.apply_diff()
    assert src_file_path.read_text(encoding=DEFAULT_ENCODING) == textwrap.dedent(
        rule.EXPECTED_SOURCE
    )<|MERGE_RESOLUTION|>--- conflicted
+++ resolved
@@ -296,7 +296,6 @@
         return AsyncifierAction(node)
 
 
-<<<<<<< HEAD
 class AwaitifierAction(LazyReplace):
     def build(self):
         if isinstance(self.node, ast.Expr):
@@ -326,7 +325,8 @@
         assert isinstance(node, ast.Expr)
         assert isinstance(node.value, ast.Call)
         return AwaitifierAction(node)
-=======
+
+
 class MakeFunctionAsyncWithDecorators(Rule):
     INPUT_SOURCE = """
     @deco0
@@ -367,7 +367,6 @@
     def match(self, node):
         assert isinstance(node, ast.FunctionDef)
         return AsyncifierAction(node)
->>>>>>> ea79bc29
 
 
 class OnlyKeywordArgumentDefaultNotSetCheckRule(Rule):
@@ -396,7 +395,7 @@
         assert any(kw_default is None for kw_default in node.args.kw_defaults)
 
         if isinstance(node, ast.Lambda) and not (
-                isinstance(node.body, ast.Name) and isinstance(node.body.ctx, ast.Load)
+            isinstance(node.body, ast.Name) and isinstance(node.body.ctx, ast.Load)
         ):
             scope = self.context["scope"].resolve(node.body)
             scope.definitions.get(node.body.id, [])
@@ -405,8 +404,8 @@
             for stmt in node.body:
                 for identifier in ast.walk(stmt):
                     if not (
-                            isinstance(identifier, ast.Name)
-                            and isinstance(identifier.ctx, ast.Load)
+                        isinstance(identifier, ast.Name)
+                        and isinstance(identifier.ctx, ast.Load)
                     ):
                         continue
 
@@ -672,13 +671,13 @@
     context_providers = (context.Scope,)
 
     def iter_dependents(
-            self, name: str, source: ast.Import | ast.ImportFrom
+        self, name: str, source: ast.Import | ast.ImportFrom
     ) -> Iterator[ast.Name]:
         for node in ast.walk(self.context.tree):
             if (
-                    isinstance(node, ast.Name)
-                    and isinstance(node.ctx, ast.Load)
-                    and node.id == name
+                isinstance(node, ast.Name)
+                and isinstance(node.ctx, ast.Load)
+                and node.id == name
             ):
                 node_scope = self.context.scope.resolve(node)
                 definitions = node_scope.get_definitions(name)
@@ -773,7 +772,7 @@
 
         [alias] = aliases
         for dependent in self.context.downstream_analyzer.iter_dependents(
-                alias.asname or alias.name, node
+            alias.asname or alias.name, node
         ):
             yield Replace(dependent, ast.Name("b", ast.Load()))
 
@@ -1043,20 +1042,19 @@
 @pytest.mark.parametrize(
     "rule",
     [
-        #ReplaceNexts,
-        #ReplacePlaceholders,
-        #PropagateConstants,
-        #TypingAutoImporter,
-        #MakeFunctionAsync,
-        #MakeCallAwait,
-        #OnlyKeywordArgumentDefaultNotSetCheckRule,
-        #InternalizeFunctions,
-        #RemoveDeadCode,
-        #RenameImportAndDownstream,
-        #AssertEncoder,
-        #PropagateAndDelete,
-        #FoldMyConstants,
-        #AtomicTryBlock,
+        ReplaceNexts,
+        ReplacePlaceholders,
+        PropagateConstants,
+        TypingAutoImporter,
+        MakeFunctionAsync,
+        OnlyKeywordArgumentDefaultNotSetCheckRule,
+        InternalizeFunctions,
+        RemoveDeadCode,
+        RenameImportAndDownstream,
+        AssertEncoder,
+        PropagateAndDelete,
+        FoldMyConstants,
+        AtomicTryBlock,
         WrapInMultilineFstring,
     ],
 )
