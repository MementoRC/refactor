--- conflicted
+++ resolved
@@ -176,8 +176,6 @@
 class AddNewImport(LazyInsertAfter):
     module: str
     names: list[str]
-    separator: bool = False
-<<<<<<< HEAD
 
     def build(self):
         return ast.ImportFrom(
@@ -191,23 +189,6 @@
 class AddNewImportBefore(LazyInsertBefore):
     module: str
     names: list[str]
-    separator: bool = False
-=======
->>>>>>> 027794ac
-
-    def build(self):
-        return ast.ImportFrom(
-            level=0,
-            module=self.module,
-            names=[ast.alias(name) for name in self.names],
-        )
-
-
-@dataclass
-class AddNewImportBefore(LazyInsertBefore):
-    module: str
-    names: list[str]
-    separator: bool = False
 
     def build(self):
         return ast.ImportFrom(
