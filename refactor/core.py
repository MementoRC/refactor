from __future__ import annotations

import ast
import tempfile
import tokenize
from collections.abc import Iterator
from contextlib import suppress
from dataclasses import dataclass, field, astuple
from pathlib import Path
<<<<<<< HEAD
from typing import ClassVar, NoReturn, Type, Tuple
=======
from typing import ClassVar, NoReturn, Tuple, Generator, Type, List
>>>>>>> d8c544ac

# TODO: remove the deprecated aliases on 1.0.0
from refactor.actions import (  # unimport:skip
    Action,
    BaseAction,
    NewStatementAction,
    ReplacementAction,
    TargetedNewStatementAction,
)
from refactor.change import Change
from refactor.common import _FileInfo, has_positions
from refactor.context import (
    Configuration,
    Context,
    Representative,
    _resolve_dependencies,
)
from refactor.internal.action_optimizer import optimize


class MaybeOverlappingActions(Exception):
    pass


@dataclass
class Rule:
    context_providers: ClassVar[tuple[type[Representative], ...]] = ()

    context: Context

    def check_file(self, path: Path | None) -> bool:
        """Check whether to process the given ``path``. If ``path`` is `None`,
        that means the user has submitted a string to be processed.

        By default it will always be `True` but can be overridden
        in subclasses.
        """
        return True

    def match(
            self,
            node: ast.AST,
    ) -> BaseAction | None | Iterator[BaseAction]:
        """Match the given ``node`` against current rule's scope.

        On success, it will return a source code transformation action
        (an instance of :class:`refactor.actions.BaseAction`). On failure
        it might either raise an `AssertionError` or return `None`.
        """
        raise NotImplementedError


class _IterableRuleCollection(type):
    def __iter__(cls):
        return iter(cls.rules)


@dataclass
class RuleCollection(metaclass=_IterableRuleCollection):
    """Collects a set of Rule to be used as a standalone Rule in the Session's Rules"""
    # This is unused but needed for the context iterator
    context_providers: ClassVar[tuple[type[Representative], ...]] = ()

    # A rules attribute (same type as for Session) must be defined in the class
    # not sure whether to initialize it as empty here, would it overwrite the user-defined
    # at instantiation?
    # rules: List[Type[Rule]] = field(default_factory=list)

    rule_instances: list[Rule] = field(default_factory=list)

    def initialize_rules(
            self,
            context: Context,
            path: Path | None,
    ):
        """Initialize all rules in the collection. Intended to be called by the Session"""
        self.rule_instances = [i for rule in self.rules if (i := rule(context)).check_file(path)]

    def check_file(self, path: Path | None) -> bool:
        """This should always be True. It is needed as we want to seamlessly iterate as if it was a Rule"""
        return True

    def match(
            self,
            node: ast.AST,
    ) -> Generator[tuple[Rule, BaseAction | None | Iterator[BaseAction]]]:
        """Match the given ``node`` against all the rules in the collection.

        It yields tuples of all the Rule, BaseAction that match.
        """
        for rule in self.rule_instances:
            match = rule.match(node)
            if isinstance(match, BaseAction):
                yield rule, match
            elif isinstance(match, Iterator):
                yield rule, next(match)
        return


@dataclass
class RuleCollection:
    context_providers: ClassVar[tuple[type[Representative], ...]] = ()

    rule_instances: list[Rule] = field(default_factory=list)

    class _RuleIterator:
        def __init__(self, rules: list[type[Rule]]) -> None:
            self.rules = rules
            self.index = 0

        def __next__(self) -> Rule:
            if self.index >= len(self.rules):
                raise StopIteration

            rule = self.rules[self.index]
            self.index += 1
            return rule

    def __iter__(self) -> RuleCollection._RuleIterator:
        return self._RuleIterator(self.rules)

    def initialize_rules(
            self,
            context: Context,
            path: Path | None,
    ):
        """Initialize all rules in the collection."""
        self.rule_instances = [i for rule in self.rules if (i := rule(context)).check_file(path)]

    def check_file(self, path: Path | None) -> bool:
        """Check whether to process the given ``path``. If ``path`` is `None`,
        that means the user has submitted a string to be processed.

        By default it will always be `True` but can be overridden
        in subclasses.
        """
        return True

    def match(
            self,
            node: ast.AST,
    ) -> Tuple[Rule, BaseAction | None | Iterator[BaseAction]]:
        """Match the given ``node`` against current rule's scope.

        On success, it will return a source code transformation action
        (an instance of :class:`refactor.actions.BaseAction`). On failure
        it might either raise an `AssertionError` or return `None`.
        """
        for rule in self.rule_instances:
            match = rule.match(node)
            if isinstance(match, BaseAction):
                yield rule, match
            elif isinstance(match, Iterator):
                yield rule, next(match)


@dataclass
class Session:
    """A refactoring session that consists of a set of rules and a configuration."""

    rules: list[type[Rule] | RuleCollection] = field(default_factory=list)
    config: Configuration = field(default_factory=Configuration)

    def _initialize_rules(
            self,
            tree: ast.Module,
            source: str,
            file_info: _FileInfo,
    ) -> list[Rule]:
        context = Context._from_dependencies(
            _resolve_dependencies(self.rules),
            tree=tree,
            source=source,
            file_info=file_info,
            config=self.config,
        )
        instances: list[Rule | RuleCollection] = []
        for rule_or_collection in self.rules:
            if issubclass(rule_or_collection, RuleCollection):
<<<<<<< HEAD
                # This extends the rules in the collection as part of the full chain
                # instances.extend(rule_or_collection().initialize_rules(context))
                # We want to initialize the rules, but keep the possibility of subgroup for intermediate tree update
=======
                # We want to initialize the rules, but keep the rules grouped for intermediate tree update
>>>>>>> d8c544ac
                (collection := rule_or_collection()).initialize_rules(context, file_info.path)
                if collection.rule_instances and len(collection.rule_instances) > 0:
                    instances.append(collection)
            else:
                instances.append(rule_or_collection(context))
        return [i for i in instances if i.check_file(file_info.path)]

    def _apply_single(
            self,
            context: Context,
            source_code: str,
            action: BaseAction,
            enable_optimizations: bool = True,
    ) -> str:
        if enable_optimizations:
            action = optimize(action, context)
        return action.apply(context, source_code)

    def _apply_multiple(
            self,
            rule: Rule,
            source_code: str,
            actions: Iterator[BaseAction],
    ) -> str:
        # Compute the path of the current node (against the starting tree).
        #
        # Adjust this path with the knowledge from the previously applied
        # actions.
        #
        # Use the path to find the correct node in the new tree.

        from refactor.internal.graph_access import AccessFailure, GraphPath

        shifts: list[tuple[GraphPath, int]] = []
        previous_tree = rule.context.tree
        for action in actions:
            input_node, stack_effect = action.stack_effect()

            # We compute each path against the initial revision of the tree
            # since the rule who is producing them doesn't have access to the
            # temporary trees we generate on the fly.
            path = GraphPath.backtrack_from(rule.context, input_node)

            # And due to this, some actions might have altered the tree in a
            # way that makes the path as is invalid. For ensuring that the path
            # now reflects the current state of the tree, we apply all the shifts
            # that the previous actions have caused.
            path = path.shift(shifts)

            # With the updated path, we can now find the same node in the new
            # tree. This allows us to know the exact position of the node.
            try:
                updated_input = path.execute(previous_tree)
            except AccessFailure:
                raise MaybeOverlappingActions(
                    "When using chained actions, individual actions should not"
                    " overlap with each other."
                    f"\n   Action attempted: {action} for node: {ast.unparse(action.node)}"
                    f"\n               Path: {path}"
                ) from None
            else:
                shifts.append((path, stack_effect))

            updated_action = action.replace_input(updated_input)
            updated_context = rule.context.replace(
                source=source_code, tree=previous_tree
            )

            # TODO: re-enable optimizations if it is viable to run
            # them on the new tree/source code.
            source_code = self._apply_single(
                updated_context,
                source_code,
                updated_action,
                enable_optimizations=False,
            )
            try:
                previous_tree = ast.parse(source_code)
            except SyntaxError as exc:
                return self._unparsable_source_code(source_code, exc)
        return source_code

    def _run_collection(
            self,
            node,
            source: str,
            collection: RuleCollection,
    ) -> str:
<<<<<<< HEAD
=======
        """Run the given collection of rules against the given node"""
>>>>>>> d8c544ac
        with suppress(AssertionError):
            for rule, match in collection.match(node):
                if match is None:
                    continue
                if isinstance(match, BaseAction):
                    new_source = self._apply_single(rule.context, source, match)
                elif isinstance(match, Iterator):
                    new_source = self._apply_multiple(rule, source, match)
                else:
                    raise TypeError(
                        f"Unexpected action type: {type(match).__name__}"
                    )
                return new_source
        return source

    def _run(
            self,
            source: str,
            file_info: _FileInfo,
            *,
            _changed: bool = False,
            _known_sources: frozenset[str] = frozenset(),
    ) -> tuple[str, bool]:
        try:
            tree = ast.parse(source)
        except SyntaxError as exc:
            if not _changed:
                return source, _changed
            else:
                return self._unparsable_source_code(source, exc)

        _known_sources |= {source}
        rules = self._initialize_rules(tree, source, file_info)

        for node in ast.walk(tree):
            if not has_positions(type(node)):  # type: ignore
                continue

            for rule in rules:
                with suppress(AssertionError):
                    if isinstance(rule, RuleCollection):
                        new_source = self._run_collection(
                            node,
                            source,
                            rule,
                        )
                    else:
                        match = rule.match(node)
                        if match is None:
                            continue
                        elif isinstance(match, BaseAction):
                            new_source = self._apply_single(rule.context, source, match)
                        elif isinstance(match, Iterator):
                            new_source = self._apply_multiple(rule, source, match)
                        else:
                            raise TypeError(
                                f"Unexpected action type: {type(match).__name__}"
                            )

                    if new_source not in _known_sources:
                        return self._run(
                            new_source,
                            file_info,
                            _changed=True,
                            _known_sources=_known_sources,
                        )

        return source, _changed

    def _unparsable_source_code(self, source: str, exc: SyntaxError) -> NoReturn:
        error_message = "Generated source is unparsable."

        if self.config.debug_mode:
            fd, file_name = tempfile.mkstemp(prefix="refactor", text=True)
            with open(fd, "w") as stream:
                stream.write(source)
            error_message += f"\nSee {file_name} for the generated source."

        raise ValueError(error_message) from exc

    def run(self, source: str) -> str:
        """Apply all the rules from this session to the given ``source``
        and return the transformed version.

        In case of the given `source` is not parsable, it will return
        it unchanged.
        """

        source, _ = self._run(source, file_info=_FileInfo())
        return source

    def run_file(self, file: Path) -> Change | None:
        """Apply all the rules from this session to the given ``file``
        and return a :class:`refactor.Change` if any changes were made.

        In case of the given file is not parsable, it will return `None`.
        """

        try:
            with tokenize.open(file) as stream:
                source = stream.read()
                encoding = stream.encoding
        except (SyntaxError, UnicodeDecodeError):
            return None

        file_info = _FileInfo(file, encoding)
        new_source, is_changed = self._run(source, file_info)

        if is_changed:
            return Change(file_info, source, new_source)<|MERGE_RESOLUTION|>--- conflicted
+++ resolved
@@ -5,13 +5,9 @@
 import tokenize
 from collections.abc import Iterator
 from contextlib import suppress
-from dataclasses import dataclass, field, astuple
+from dataclasses import dataclass, field
 from pathlib import Path
-<<<<<<< HEAD
-from typing import ClassVar, NoReturn, Type, Tuple
-=======
 from typing import ClassVar, NoReturn, Tuple, Generator, Type, List
->>>>>>> d8c544ac
 
 # TODO: remove the deprecated aliases on 1.0.0
 from refactor.actions import (  # unimport:skip
@@ -112,63 +108,6 @@
 
 
 @dataclass
-class RuleCollection:
-    context_providers: ClassVar[tuple[type[Representative], ...]] = ()
-
-    rule_instances: list[Rule] = field(default_factory=list)
-
-    class _RuleIterator:
-        def __init__(self, rules: list[type[Rule]]) -> None:
-            self.rules = rules
-            self.index = 0
-
-        def __next__(self) -> Rule:
-            if self.index >= len(self.rules):
-                raise StopIteration
-
-            rule = self.rules[self.index]
-            self.index += 1
-            return rule
-
-    def __iter__(self) -> RuleCollection._RuleIterator:
-        return self._RuleIterator(self.rules)
-
-    def initialize_rules(
-            self,
-            context: Context,
-            path: Path | None,
-    ):
-        """Initialize all rules in the collection."""
-        self.rule_instances = [i for rule in self.rules if (i := rule(context)).check_file(path)]
-
-    def check_file(self, path: Path | None) -> bool:
-        """Check whether to process the given ``path``. If ``path`` is `None`,
-        that means the user has submitted a string to be processed.
-
-        By default it will always be `True` but can be overridden
-        in subclasses.
-        """
-        return True
-
-    def match(
-            self,
-            node: ast.AST,
-    ) -> Tuple[Rule, BaseAction | None | Iterator[BaseAction]]:
-        """Match the given ``node`` against current rule's scope.
-
-        On success, it will return a source code transformation action
-        (an instance of :class:`refactor.actions.BaseAction`). On failure
-        it might either raise an `AssertionError` or return `None`.
-        """
-        for rule in self.rule_instances:
-            match = rule.match(node)
-            if isinstance(match, BaseAction):
-                yield rule, match
-            elif isinstance(match, Iterator):
-                yield rule, next(match)
-
-
-@dataclass
 class Session:
     """A refactoring session that consists of a set of rules and a configuration."""
 
@@ -191,13 +130,7 @@
         instances: list[Rule | RuleCollection] = []
         for rule_or_collection in self.rules:
             if issubclass(rule_or_collection, RuleCollection):
-<<<<<<< HEAD
-                # This extends the rules in the collection as part of the full chain
-                # instances.extend(rule_or_collection().initialize_rules(context))
-                # We want to initialize the rules, but keep the possibility of subgroup for intermediate tree update
-=======
                 # We want to initialize the rules, but keep the rules grouped for intermediate tree update
->>>>>>> d8c544ac
                 (collection := rule_or_collection()).initialize_rules(context, file_info.path)
                 if collection.rule_instances and len(collection.rule_instances) > 0:
                     instances.append(collection)
@@ -286,10 +219,7 @@
             source: str,
             collection: RuleCollection,
     ) -> str:
-<<<<<<< HEAD
-=======
         """Run the given collection of rules against the given node"""
->>>>>>> d8c544ac
         with suppress(AssertionError):
             for rule, match in collection.match(node):
                 if match is None:
