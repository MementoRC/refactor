--- conflicted
+++ resolved
@@ -230,7 +230,6 @@
 
     def apply(self, context: Context, source: str) -> str:
         lines = split_lines(source, encoding=context.file_info.get_encoding())
-<<<<<<< HEAD
 
         replacement = split_lines(context.unparse(self.build()))
         replacement.apply_source_formatting(
@@ -244,20 +243,8 @@
             replacement.append(lines._newline_type)
 
         original_node_start = cast(int, self.node.lineno)
-=======
-        indentation, start_prefix = find_indent(
-            lines[self.node.lineno - 1][: self.node.col_offset]
-        )
-
-        replacement = split_lines(context.unparse(self.build()))
-        replacement.apply_indentation(indentation, start_prefix=start_prefix)
-        replacement[-1] += lines._newline_type
-
-        original_node_start = cast(int, self.node.lineno)
         if hasattr(self.node, "decorator_list") and len(getattr(self.node, "decorator_list")) > 0:
             original_node_start, _, _, _ = position_for(getattr(self.node, "decorator_list")[0])
-
->>>>>>> ee4f10ff
         for line in reversed(replacement):
             lines.insert(original_node_start - 1, line)
 
@@ -307,21 +294,6 @@
 
     target: ast.stmt
     separator: bool = False
-
-    def build(self) -> ast.stmt:
-        return self.target
-
-
-@dataclass
-class InsertBefore(LazyInsertBefore):
-    """Inserts the re-synthesized version of given `target` right after
-    the given `node`.
-
-    .. note::
-        This action requires both the `node` and `target` to be a statements.
-    """
-
-    target: ast.stmt
 
     def build(self) -> ast.stmt:
         return self.target
